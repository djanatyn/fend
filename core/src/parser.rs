--- conflicted
+++ resolved
@@ -73,11 +73,7 @@
 
 fn parse_ident<'a>(input: &'a [Token]) -> ParseResult<'a> {
     match parse_token(input)? {
-<<<<<<< HEAD
         (Token::Ident(ident), remaining) => Ok((Expr::Ident(ident), remaining)),
-=======
-        (Token::Ident(ident), remaining) => Ok((Expr::Ident(ident.to_string().into()), remaining)),
->>>>>>> 0c169b1e
         _ => Err(ParseError::ExpectedIdentifier),
     }
 }
@@ -172,14 +168,14 @@
 
 fn parse_apply_cont<'a>(
     input: &'a [Token],
-    lhs: Expr<'a>,
+    lhs: &Expr<'a>,
     options: ParseOptions,
 ) -> ParseResult<'a> {
     let (rhs, input) = parse_power(input, false, options)?;
     // This should never be called in GNU-compatible mode
     assert!(!options.gnu_compatible);
     Ok((
-        match (&lhs, &rhs) {
+        match (lhs, &rhs) {
             (Expr::Num(_), Expr::Num(_))
             | (Expr::UnaryMinus(_), Expr::Num(_))
             | (Expr::ApplyMul(_, _), Expr::Num(_)) => {
@@ -208,14 +204,14 @@
 #[allow(clippy::option_if_let_else)]
 fn parse_mixed_fraction<'a>(
     input: &'a [Token],
-    lhs: Expr<'a>,
+    lhs: &Expr<'a>,
     options: ParseOptions,
 ) -> ParseResult<'a> {
-    let (positive, lhs, other_factor) = match &lhs {
-        Expr::Num(_) => (true, &lhs, None),
+    let (positive, lhs, other_factor) = match lhs {
+        Expr::Num(_) => (true, lhs, None),
         Expr::UnaryMinus(x) => {
             if let Expr::Num(_) = &**x {
-                (false, &lhs, None)
+                (false, lhs, None)
             } else {
                 return Err(ParseError::InvalidMixedFraction);
             }
@@ -270,10 +266,7 @@
     Ok((res, input))
 }
 
-fn parse_multiplication_cont<'a>(
-    input: &'a [Token],
-    options: ParseOptions,
-) -> ParseResult<'a> {
+fn parse_multiplication_cont<'a>(input: &'a [Token], options: ParseOptions) -> ParseResult<'a> {
     let (_, input) = parse_fixed_symbol(input, Symbol::Mul)?;
     let (b, input) = parse_inner_apply(input, options)?;
     Ok((b, input))
@@ -297,10 +290,10 @@
         } else if options.gnu_compatible {
             // apply can't be parsed here if we're GNU compatible
             break;
-        } else if let Ok((new_res, remaining)) = parse_mixed_fraction(input, res.clone(), options) {
+        } else if let Ok((new_res, remaining)) = parse_mixed_fraction(input, &res, options) {
             res = new_res;
             input = remaining;
-        } else if let Ok((new_res, remaining)) = parse_apply_cont(input, res.clone(), options) {
+        } else if let Ok((new_res, remaining)) = parse_apply_cont(input, &res, options) {
             res = new_res;
             input = remaining;
         } else {
